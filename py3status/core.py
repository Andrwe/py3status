from __future__ import print_function
from __future__ import division

import argparse
import os
import sys
import time

from collections import deque
from json import dumps
from platform import python_version
from pprint import pformat
from signal import signal, SIGTERM, SIGUSR1, SIGTSTP, SIGCONT
from subprocess import Popen
from threading import Event, Thread
from syslog import syslog, LOG_ERR, LOG_INFO, LOG_WARNING
from traceback import extract_tb, format_tb, format_stack

import py3status.docstrings as docstrings
from py3status.command import CommandServer
from py3status.events import Events
from py3status.helpers import print_stderr
from py3status.i3status import I3status
from py3status.parse_config import process_config
from py3status.module import Module
from py3status.profiling import profile
from py3status.version import version

LOG_LEVELS = {'error': LOG_ERR, 'warning': LOG_WARNING, 'info': LOG_INFO, }

DBUS_LEVELS = {'error': 'critical', 'warning': 'normal', 'info': 'low', }

CONFIG_SPECIAL_SECTIONS = [
    '.group_extras',
    '.module_groups',
    'general',
    'i3s_modules',
    'on_click',
    'order',
    'py3_modules',
    'py3status',
]


class Runner(Thread):
    """
    A Simple helper to run a module in a Thread so it is non-locking.
    """
    def __init__(self, module, py3_wrapper):
        Thread.__init__(self)
        self.daemon = True
        self.module = module
        self.py3_wrapper = py3_wrapper

    def run(self):
        try:
            self.module.run()
        except:
            self.py3_wrapper.report_exception('Runner')


class NoneSetting:
    """
    This class represents no setting in the config.
    """
    # this attribute is used to identify that this is a none setting
    none_setting = True

    def __repr__(self):
        # this is for output via module_test
        return 'None'


class Common:
    """
    This class is used to hold core functionality so that it can be shared more
    easily.  This allow us to run the module tests through the same code as
    when we are running for real.
    """

    def __init__(self, py3_wrapper):
        self.py3_wrapper = py3_wrapper
        self.none_setting = NoneSetting()
        self.config = py3_wrapper.config

    def get_config_attribute(self, name, attribute):
        """
        Look for the attribute in the config.  Start with the named module and
        then walk up through any containing group and then try the general
        section of the config.
        """

        # A user can set a param to None in the config to prevent a param
        # being used.  This is important when modules do something like
        #
        # color = self.py3.COLOR_MUTED or self.py3.COLOR_BAD
        config = self.config['py3_config']
        param = config[name].get(attribute, self.none_setting)
        if hasattr(param, 'none_setting') and name in config['.module_groups']:
            for module in config['.module_groups'][name]:
                if attribute in config.get(module, {}):
                    param = config[module].get(attribute)
                    break
        if hasattr(param, 'none_setting'):
            # check py3status config section
            param = config['py3status'].get(attribute, self.none_setting)
        if hasattr(param, 'none_setting'):
            # check py3status general section
            param = config['general'].get(attribute, self.none_setting)
        return param

    def report_exception(self, msg, notify_user=True, level='error',
                         error_frame=None):
        """
        Report details of an exception to the user.
        This should only be called within an except: block Details of the
        exception are reported eg filename, line number and exception type.

        Because stack trace information outside of py3status or it's modules is
        not helpful in actually finding and fixing the error, we try to locate
        the first place that the exception affected our code.

        Alternatively if the error occurs in a module via a Py3 call that
        catches and reports the error then we receive an error_frame and use
        that as the source of the error.

        NOTE: msg should not end in a '.' for consistency.
        """
        # Get list of paths that our stack trace should be found in.
        py3_paths = [os.path.dirname(__file__)]
        user_paths = self.config.get('include_paths', [])
        py3_paths += [os.path.abspath(path) + '/' for path in user_paths]
        traceback = None

        try:
            # We need to make sure to delete tb even if things go wrong.
            exc_type, exc_obj, tb = sys.exc_info()
            stack = extract_tb(tb)
            error_str = '{}: {}\n'.format(exc_type.__name__, exc_obj)
            traceback = [error_str]

            if error_frame:
                # The error occurred in a py3status module so the traceback
                # should be made to appear correct.  We caught the exception
                # but make it look as though we did not.
                traceback += format_stack(error_frame, 1) + format_tb(tb)
                filename = os.path.basename(error_frame.f_code.co_filename)
                line_no = error_frame.f_lineno
            else:
                # This is a none module based error
                traceback += format_tb(tb)
                # Find first relevant trace in the stack.
                # it should be in py3status or one of it's modules.
                found = False
                for item in reversed(stack):
                    filename = item[0]
                    for path in py3_paths:
                        if filename.startswith(path):
                            # Found a good trace
                            filename = os.path.basename(item[0])
                            line_no = item[1]
                            found = True
                            break
                    if found:
                        break
            # all done!  create our message.
            msg = '{} ({}) {} line {}.'.format(
                msg, exc_type.__name__, filename, line_no)
        except:
            # something went wrong report what we can.
            msg = '{}.'.format(msg)
        finally:
            # delete tb!
            del tb
        # log the exception and notify user
        self.py3_wrapper.log(msg, 'warning')
        if traceback:
            # if debug is not in the config  then we are at an early stage of
            # running py3status and logging is not yet available so output the
            # error to STDERR so it can be seen
            if 'debug' not in self.config:
                print_stderr('\n'.join(traceback))
            elif self.config.get('log_file'):
                self.py3_wrapper.log(''.join(['Traceback\n'] + traceback))
        if notify_user:
            self.py3_wrapper.notify_user(msg, level=level)


class Py3statusWrapper:
    """
    This is the py3status wrapper.
    """

    def __init__(self):
        """
        Useful variables we'll need.
        """
        self.config = {}
        self.i3bar_running = True
        self.last_refresh_ts = time.time()
        self.lock = Event()
        self.modules = {}
        self.notified_messages = set()
        self.output_modules = {}
        self.py3_modules = []
        self.py3_modules_initialized = False
        self.running = True
        self.update_queue = deque()
        self.update_request = Event()

        # shared code
        common = Common(self)
        self.get_config_attribute = common.get_config_attribute
        self.report_exception = common.report_exception

        # these are used to schedule module updates
        self.timeout_add_queue = deque()
        self.timeout_due = None
        self.timeout_update_due = deque()
        self.timeout_queue = {}
        self.timeout_queue_lookup = {}
        self.timeout_keys = []

    def timeout_queue_add_module(self, module, cache_time=0):
        """
        Add a module to be run at a future time.
        """
        # add the info to the add queue.  We do this so that actually adding
        # the module is done in the core thread.
        self.timeout_add_queue.append((module, cache_time))
        # if the timeout_add_queue is not due to be processed until after this
        # update request is due then trigger an update now.
        if self.timeout_due is None or cache_time < self.timeout_due:
            self.update_request.set()

    def timeout_process_add_queue(self, module, cache_time):
        """
        Add a module to the timeout_queue if it is scheduled in the future or
        if it is due for an update immediately just trigger that.

        the timeout_queue is a dict with the scheduled time as the key and the
        value is a list of module instance names due to be updated at that
        point. An ordered list of keys is kept to allow easy checking of when
        updates are due.  A list is also kept of which modules are in the
        update_queue to save having to search for modules in it unless needed.
        """
        # If already set to update do nothing
        if module in self.timeout_update_due:
            return

        # remove if already in the queue
        key = self.timeout_queue_lookup.get(module)
        if key:
            queue_item = self.timeout_queue[key]
            queue_item.remove(module)
            if not queue_item:
                del self.timeout_queue[key]
                self.timeout_keys.remove(key)

        if cache_time == 0:
            # if cache_time is 0 we can just trigger the module update
            self.timeout_update_due.append(module)
            self.timeout_queue_lookup[module] = None
        else:
            # add the module to the timeout queue
            if cache_time not in self.timeout_keys:
                self.timeout_queue[cache_time] = set([module])
                self.timeout_keys.append(cache_time)
                # sort keys so earliest is first
                self.timeout_keys.sort()

                # when is next timeout due?
                try:
                    self.timeout_due = self.timeout_keys[0]
                except IndexError:
                    self.timeout_due = None
            else:
                self.timeout_queue[cache_time].add(module)
            # note that the module is in the timeout_queue
            self.timeout_queue_lookup[module] = cache_time

    def timeout_queue_process(self):
        """
        Check the timeout_queue and set any due modules to update.
        """
        # process any items that need adding to the queue
        while self.timeout_add_queue:
            self.timeout_process_add_queue(*self.timeout_add_queue.popleft())
        now = time.time()
        due_timeouts = []
        # find any due timeouts
        for timeout in self.timeout_keys:
            if timeout > now:
                break
            due_timeouts.append(timeout)

        if due_timeouts:
            # process them
            for timeout in due_timeouts:
                modules = self.timeout_queue[timeout]
                # remove from the queue
                del self.timeout_queue[timeout]
                self.timeout_keys.remove(timeout)

                for module in modules:
                    # module no longer in queue
                    del self.timeout_queue_lookup[module]
                    # tell module to update
                    self.timeout_update_due.append(module)

            # when is next timeout due?
            try:
                self.timeout_due = self.timeout_keys[0]
            except IndexError:
                self.timeout_due = None

        # run any modules that are due
        while self.timeout_update_due:
            module = self.timeout_update_due.popleft()

            if isinstance(module, Module):
                r = Runner(module, self)
                r.start()
            else:
                # i3status module
                module.update()

        # we return how long till we next need to process the timeout_queue
        if self.timeout_due is not None:
            return self.timeout_due - time.time()

    def get_config(self):
        """
        Create the py3status based on command line options we received.
        """
        # get home path
        home_path = os.path.expanduser('~')

        # defaults
        config = {
            'cache_timeout': 60,
            'interval': 1,
            'minimum_interval': 0.1,  # minimum module update interval
            'dbus_notify': False,
        }

        # include path to search for user modules
        config['include_paths'] = [
            '{}/.i3/py3status/'.format(home_path),
            '{}/i3status/py3status'.format(os.environ.get(
                'XDG_CONFIG_HOME', '{}/.config'.format(home_path))),
            '{}/i3/py3status'.format(os.environ.get(
                'XDG_CONFIG_HOME', '{}/.config'.format(home_path))),
        ]
        config['version'] = version

        # i3status config file default detection
        # respect i3status' file detection order wrt issue #43
        i3status_config_file_candidates = [
            '{}/.i3status.conf'.format(home_path),
            '{}/i3status/config'.format(os.environ.get(
                'XDG_CONFIG_HOME', '{}/.config'.format(home_path))),
            '/etc/i3status.conf',
            '{}/i3status/config'.format(os.environ.get('XDG_CONFIG_DIRS',
                                                       '/etc/xdg'))
        ]
        for fn in i3status_config_file_candidates:
            if os.path.isfile(fn):
                i3status_config_file_default = fn
                break
        else:
            # if none of the default files exists, we will default
            # to ~/.i3/i3status.conf
            i3status_config_file_default = '{}/.i3/i3status.conf'.format(
                home_path)

        # command line options
        parser = argparse.ArgumentParser(
            description='The agile, python-powered, i3status wrapper')
        parser = argparse.ArgumentParser(add_help=True)
        parser.add_argument('-b',
                            '--dbus-notify',
                            action="store_true",
                            default=False,
                            dest="dbus_notify",
                            help="""use notify-send to send user notifications
                                    rather than i3-nagbar,
                                    requires a notification daemon eg dunst""")
        parser.add_argument('-c',
                            '--config',
                            action="store",
                            dest="i3status_conf",
                            type=str,
                            default=i3status_config_file_default,
                            help="path to i3status config file")
        parser.add_argument('-d',
                            '--debug',
                            action="store_true",
                            help="be verbose in syslog")
        parser.add_argument('-i',
                            '--include',
                            action="append",
                            dest="include_paths",
                            help="""include user-written modules from those
                            directories (default ~/.i3/py3status)""")
        parser.add_argument('-l',
                            '--log-file',
                            action="store",
                            dest="log_file",
                            type=str,
                            default=None,
                            help="path to py3status log file")
        parser.add_argument('-n',
                            '--interval',
                            action="store",
                            dest="interval",
                            type=float,
                            default=config['interval'],
                            help="update interval in seconds (default 1 sec)")
        parser.add_argument('-s',
                            '--standalone',
                            action="store_true",
                            help="standalone mode, do not use i3status")
        parser.add_argument('-t',
                            '--timeout',
                            action="store",
                            dest="cache_timeout",
                            type=int,
                            default=config['cache_timeout'],
                            help="""default injection cache timeout in seconds
                            (default 60 sec)""")
        parser.add_argument('-v',
                            '--version',
                            action="store_true",
                            help="""show py3status version and exit""")
        parser.add_argument('cli_command', nargs='*', help=argparse.SUPPRESS)

        options = parser.parse_args()

        if options.cli_command:
            config['cli_command'] = options.cli_command

        # only asked for version
        if options.version:
            print('py3status version {} (python {})'.format(config['version'],
                                                            python_version()))
            sys.exit(0)

        # override configuration and helper variables
        config['cache_timeout'] = options.cache_timeout
        config['debug'] = options.debug
        config['dbus_notify'] = options.dbus_notify
        if options.include_paths:
            config['include_paths'] = options.include_paths
        config['interval'] = int(options.interval)
        config['log_file'] = options.log_file
        config['standalone'] = options.standalone
        config['i3status_config_path'] = options.i3status_conf

        # all done
        return config

    def get_user_modules(self):
        """
        Search configured include directories for user provided modules.

        user_modules: {
            'weather_yahoo': ('~/i3/py3status/', 'weather_yahoo.py')
        }
        """
        user_modules = {}
        for include_path in self.config['include_paths']:
            include_path = os.path.abspath(include_path) + '/'
            if not os.path.isdir(include_path):
                continue
            for f_name in sorted(os.listdir(include_path)):
                if not f_name.endswith('.py'):
                    continue
                module_name = f_name[:-3]
                # do not overwrite modules if already found
                if module_name in user_modules:
                    pass
                user_modules[module_name] = (include_path, f_name)
        return user_modules

    def get_user_configured_modules(self):
        """
        Get a dict of all available and configured py3status modules
        in the user's i3status.conf.
        """
        user_modules = {}
        if not self.py3_modules:
            return user_modules
        for module_name, module_info in self.get_user_modules().items():
            for module in self.py3_modules:
                if module_name == module.split(' ')[0]:
                    include_path, f_name = module_info
                    user_modules[module_name] = (include_path, f_name)
        return user_modules

    def load_modules(self, modules_list, user_modules):
        """
        Load the given modules from the list (contains instance name) with
        respect to the user provided modules dict.

        modules_list: ['weather_yahoo paris', 'net_rate']
        user_modules: {
            'weather_yahoo': ('/etc/py3status.d/', 'weather_yahoo.py')
        }
        """
        for module in modules_list:
            # ignore already provided modules (prevents double inclusion)
            if module in self.modules:
                continue
            try:
                my_m = Module(module, user_modules, self)
                # only handle modules with available methods
                if my_m.methods:
                    self.modules[module] = my_m
                elif self.config['debug']:
                    self.log(
                        'ignoring module "{}" (no methods found)'.format(
                            module))
            except Exception:
                err = sys.exc_info()[1]
                msg = 'Loading module "{}" failed ({}).'.format(module, err)
                self.report_exception(msg, level='warning')

    def setup(self):
        """
        Setup py3status and spawn i3status/events/modules threads.
        """

        # SIGTSTP will be received from i3bar indicating that all output should
        # stop and we should consider py3status suspended.  It is however
        # important that any processes using i3 ipc should continue to receive
        # those events otherwise it can lead to a stall in i3.
        signal(SIGTSTP, self.i3bar_stop)
        # SIGCONT indicates output should be resumed.
        signal(SIGCONT, self.i3bar_start)

        # update configuration
        self.config.update(self.get_config())

        if self.config.get('cli_command'):
            self.handle_cli_command(self.config)
            sys.exit()

        # logging functionality now available
        # log py3status and python versions
        self.log('=' * 8)
        self.log('Starting py3status version {} python {}'.format(
            self.config['version'], python_version())
        )

        try:
            # if running from git then log the branch and last commit
            # we do this by looking in the .git directory
            git_path = os.path.join(os.path.dirname(__file__), '..', '.git')
            # branch
            with open(os.path.join(git_path, 'HEAD'), 'r') as f:
                out = f.readline()
            branch = '/'.join(out.strip().split('/')[2:])
            self.log('git branch: {}'.format(branch))
            # last commit
            log_path = os.path.join(git_path, 'logs', 'refs', 'heads', branch)
            with open(log_path, 'r') as f:
                out = f.readlines()[-1]
            sha = out.split(' ')[1][:7]
            msg = ':'.join(out.strip().split('\t')[-1].split(':')[1:])
            self.log('git commit: {}{}'.format(sha, msg))
        except:
            pass

        if self.config['debug']:
            self.log(
                'py3status started with config {}'.format(self.config))

        # read i3status.conf
        config_path = self.config['i3status_config_path']
        self.config['py3_config'] = process_config(config_path, self)

        # setup i3status thread
        self.i3status_thread = I3status(self)

        # If standalone or no i3status modules then use the mock i3status
        # else start i3status thread.
        i3s_modules = self.config['py3_config']['i3s_modules']
        if self.config['standalone'] or not i3s_modules:
            self.i3status_thread.mock()
            i3s_mode = 'mocked'
        else:
            i3s_mode = 'started'
            self.i3status_thread.start()
            while not self.i3status_thread.ready:
                if not self.i3status_thread.is_alive():
                    # i3status is having a bad day, so tell the user what went
                    # wrong and do the best we can with just py3status modules.
                    err = self.i3status_thread.error
                    self.notify_user(err)
                    self.i3status_thread.mock()
                    i3s_mode = 'mocked'
                    break
                time.sleep(0.1)
        if self.config['debug']:
            self.log('i3status thread {} with config {}'.format(
                i3s_mode, self.config['py3_config']))

        # setup input events thread
        self.events_thread = Events(self)
        self.events_thread.daemon = True
        self.events_thread.start()
        if self.config['debug']:
            self.log('events thread started')

        # initialise the command server
        self.commands_thread = CommandServer(self)
        self.commands_thread.daemon = True
        self.commands_thread.start()
        if self.config['debug']:
            self.log('commands thread started')

        # suppress modules' ouput wrt issue #20
        if not self.config['debug']:
            sys.stdout = open('/dev/null', 'w')
            sys.stderr = open('/dev/null', 'w')

        # get the list of py3status configured modules
        self.py3_modules = self.config['py3_config']['py3_modules']

        # get a dict of all user provided modules
        user_modules = self.get_user_configured_modules()
        if self.config['debug']:
            self.log('user_modules={}'.format(user_modules))

        if self.py3_modules:
            # load and spawn i3status.conf configured modules threads
            self.load_modules(self.py3_modules, user_modules)

    def notify_user(self, msg, level='error', rate_limit=None, module_name=''):
        """
        Display notification to user via i3-nagbar or send-notify
        We also make sure to log anything to keep trace of it.

        NOTE: Message should end with a '.' for consistency.
        """
        dbus = self.config.get('dbus_notify')
        if dbus:
            # force msg to be a string
            msg = u'{}'.format(msg)
        else:
            msg = u'py3status: {}'.format(msg)
        if level != 'info' and module_name == '':
            fix_msg = u'{} Please try to fix this and reload i3wm (Mod+Shift+R)'
            msg = fix_msg.format(msg)
        # Rate limiting. If rate limiting then we need to calculate the time
        # period for which the message should not be repeated.  We just use
        # A simple chunked time model where a message cannot be repeated in a
        # given time period. Messages can be repeated more frequently but must
        # be in different time periods.

        limit_key = ''
        if rate_limit:
            try:
                limit_key = time.time() // rate_limit
            except TypeError:
                pass
        # We use a hash to see if the message is being repeated.  This is crude
        # and imperfect but should work for our needs.
        msg_hash = hash(u'{}#{}#{}'.format(module_name, limit_key, msg))
        if msg_hash in self.notified_messages:
            return
        else:
            self.log(msg, level)
            self.notified_messages.add(msg_hash)

        try:
            if dbus:
                # fix any html entities
                msg = msg.replace('&', '&amp;')
                msg = msg.replace('<', '&lt;')
                msg = msg.replace('>', '&gt;')
                cmd = ['notify-send', '-u', DBUS_LEVELS.get(level, 'normal'),
                       '-t', '10000', 'py3status', msg]
            else:
                py3_config = self.config['py3_config']
                nagbar_font = py3_config.get('py3status').get('nagbar_font')
                if nagbar_font:
                    cmd = ['i3-nagbar', '-f', nagbar_font, '-m', msg, '-t', level]
                else:
                    cmd = ['i3-nagbar', '-m', msg, '-t', level]
            Popen(cmd,
                  stdout=open('/dev/null', 'w'),
                  stderr=open('/dev/null', 'w'))
        except:
            pass

    def stop(self):
        """
        Set the Event lock, this will break all threads' loops.
        """
        self.running = False
        # stop the command server
        try:
            self.commands_thread.kill()
        except:
            pass

        try:
            self.lock.set()
            if self.config['debug']:
                self.log('lock set, exiting')
            # run kill() method on all py3status modules
            for module in self.modules.values():
                module.kill()
        except:
            pass

    def refresh_modules(self, module_string=None, exact=True):
        """
        Update modules.
        if module_string is None all modules are refreshed
        if module_string then modules with the exact name or those starting
        with the given string depending on exact parameter will be refreshed.
        If a module is an i3status one then we refresh i3status.
        To prevent abuse, we rate limit this function to 100ms for full
        refreshes.
        """
        if not module_string:
            if time.time() > (self.last_refresh_ts + 0.1):
                self.last_refresh_ts = time.time()
            else:
                # rate limiting
                return
        update_i3status = False
        for name, module in self.output_modules.items():
            if (module_string is None or
                    (exact and name == module_string) or
                    (not exact and name.startswith(module_string))):
                if module['type'] == 'py3status':
                    if self.config['debug']:
                        self.log('refresh py3status module {}'.format(name))
                    module['module'].force_update()
                else:
                    if self.config['debug']:
                        self.log('refresh i3status module {}'.format(name))
                    update_i3status = True
        if update_i3status:
            self.i3status_thread.refresh_i3status()

    def sig_handler(self, signum, frame):
        """
        SIGUSR1 was received, the user asks for an immediate refresh of the bar
        """
        self.log('received USR1')
        self.refresh_modules()

    def terminate(self, signum, frame):
        """
        Received request to terminate (SIGTERM), exit nicely.
        """
        raise KeyboardInterrupt()

    def purge_module(self, module_name):
        """
        A module has been removed e.g. a module that had an error.
        We need to find any containers and remove the module from them.
        """
        containers = self.config['py3_config']['.module_groups']
        containers_to_update = set()
        if module_name in containers:
            containers_to_update.update(set(containers[module_name]))
        for container in containers_to_update:
            try:
                self.modules[container].module_class.items.remove(module_name)
            except ValueError:
                pass

    def notify_update(self, update, urgent=False):
        """
        Name or list of names of modules that have updated.
        """
        if not isinstance(update, list):
            update = [update]
        self.update_queue.extend(update)

        # if all our py3status modules are not ready to receive updates then we
        # don't want to get them to update.
        if not self.py3_modules_initialized:
            return

        # find containers that use the modules that updated
        containers = self.config['py3_config']['.module_groups']
        containers_to_update = set()
        for item in update:
            if item in containers:
                containers_to_update.update(set(containers[item]))
        # force containers to update
        for container in containers_to_update:
            container_module = self.output_modules.get(container)
            if container_module:
                # If the container registered a urgent_function then call it
                # if this update is urgent.
                if urgent and container_module.get('urgent_function'):
                    container_module['urgent_function'](update)
                # If a container has registered a content_function we use that
                # to see if the container needs to be updated.
                # We only need to update containers if their active content has
                # changed.
                if container_module.get('content_function'):
                    if set(update) & container_module['content_function']():
                        container_module['module'].force_update()
                else:
                    # we don't know so just update.
                    container_module['module'].force_update()

        # we need to update the output
        if self.update_queue:
            self.update_request.set()

    def log(self, msg, level='info'):
        """
        log this information to syslog or user provided logfile.
        """
        if not self.config.get('log_file'):
            # If level was given as a str then convert to actual level
            level = LOG_LEVELS.get(level, level)
            syslog(level, u'{}'.format(msg))
        else:
            # Binary mode so fs encoding setting is not an issue
            with open(self.config['log_file'], 'ab') as f:
                log_time = time.strftime("%Y-%m-%d %H:%M:%S")
                # nice formating of data structures using pretty print
                if isinstance(msg, (dict, list, set, tuple)):
                    msg = pformat(msg)
                    # if multiline then start the data output on a fresh line
                    # to aid readability.
                    if '\n' in msg:
                        msg = u'\n' + msg
                out = u'{} {} {}\n'.format(log_time, level.upper(), msg)
                try:
                    # Encode unicode strings to bytes
                    f.write(out.encode('utf-8'))
                except (AttributeError, UnicodeDecodeError):
                    # Write any byte strings straight to log
                    f.write(out)

    def create_output_modules(self):
        """
        Setup our output modules to allow easy updating of py3modules and
        i3status modules allows the same module to be used multiple times.
        """
        py3_config = self.config['py3_config']
        i3modules = self.i3status_thread.i3modules
        output_modules = self.output_modules
        # position in the bar of the modules
        positions = {}
        for index, name in enumerate(py3_config['order']):
            if name not in positions:
                positions[name] = []
            positions[name].append(index)

        # py3status modules
        for name in self.modules:
            if name not in output_modules:
                output_modules[name] = {}
                output_modules[name]['position'] = positions.get(name, [])
                output_modules[name]['module'] = self.modules[name]
                output_modules[name]['type'] = 'py3status'
                output_modules[name]['color'] = self.mappings_color.get(name)
        # i3status modules
        for name in i3modules:
            if name not in output_modules:
                output_modules[name] = {}
                output_modules[name]['position'] = positions.get(name, [])
                output_modules[name]['module'] = i3modules[name]
                output_modules[name]['type'] = 'i3status'
                output_modules[name]['color'] = self.mappings_color.get(name)

        self.output_modules = output_modules

    def create_mappings(self, config):
        """
        Create any mappings needed for global substitutions eg. colors
        """
        mappings = {}
        for name, cfg in config.items():
            # Ignore special config sections.
            if name in CONFIG_SPECIAL_SECTIONS:
                continue
            color = self.get_config_attribute(name, 'color')
            if hasattr(color, 'none_setting'):
                color = None
            mappings[name] = color
        # Store mappings for later use.
        self.mappings_color = mappings

    def process_module_output(self, module):
        """
        Process the output for a module and return a json string representing it.
        Color processing occurs here.
        """
        outputs = module['module'].get_latest()
        color = module['color']
        if color:
            for output in outputs:
                # Color: substitute the config defined color
                if 'color' not in output:
                    output['color'] = color
        # Create the json string output.
        return ','.join([dumps(x) for x in outputs])

    def i3bar_stop(self, signum, frame):
        self.i3bar_running = False
        # i3status should be stopped
        self.i3status_thread.suspend_i3status()
        self.sleep_modules()

    def i3bar_start(self, signum, frame):
        self.i3bar_running = True
        self.wake_modules()

    def sleep_modules(self):
        # Put all py3modules to sleep so they stop updating
        for module in self.output_modules.values():
            if module['type'] == 'py3status':
                module['module'].sleep()

    def wake_modules(self):
        # Wake up all py3modules.
        for module in self.output_modules.values():
            if module['type'] == 'py3status':
                module['module'].wake()

    @profile
    def run(self):
        """
        Main py3status loop, continuously read from i3status and modules
        and output it to i3bar for displaying.
        """
        # SIGUSR1 forces a refresh of the bar both for py3status and i3status,
        # this mimics the USR1 signal handling of i3status (see man i3status)
        signal(SIGUSR1, self.sig_handler)
        signal(SIGTERM, self.terminate)

        # initialize usage variables
        py3_config = self.config['py3_config']

        # prepare the color mappings
        self.create_mappings(py3_config)

        # self.output_modules needs to have been created before modules are
        # started.  This is so that modules can do things like register their
        # content_function.
        self.create_output_modules()

        # Some modules need to be prepared before they can run
        # eg run their post_config_hook
        for module in self.modules.values():
            module.prepare_module()

        # modules can now receive updates
        self.py3_modules_initialized = True

        # start modules
        for module in self.modules.values():
            module.start_module()

        # this will be our output set to the correct length for the number of
        # items in the bar
        output = [None] * len(py3_config['order'])

<<<<<<< HEAD
=======
        interval = self.config['interval']
        last_sec = 0

        write = sys.__stdout__.write
        flush = sys.__stdout__.flush

>>>>>>> 291684f2
        # start our output
        header = {
            'version': 1,
            'click_events': True,
            'stop_signal': SIGTSTP
        }
        write(dumps(header))
        write('\n[[]\n')

        update_due = None
        # main loop
        while True:
            # process the timeout_queue and get interval till next update due
            update_due = self.timeout_queue_process()

            # wait until an update is requested
            if self.update_request.wait(timeout=update_due):
                # event was set so clear it
                self.update_request.clear()

            while not self.i3bar_running:
                time.sleep(0.1)

            # check if an update is needed
            if self.update_queue:
                while (len(self.update_queue)):
                    module_name = self.update_queue.popleft()
                    module = self.output_modules[module_name]
                    out = self.process_module_output(module)

                    for index in module['position']:
                        # store the output as json
                        output[index] = out

                # build output string
                out = ','.join([x for x in output if x])
                # dump the line to stdout
                write(',[{}]\n'.format(out))
                flush()

    def handle_cli_command(self, config):
        """Handle a command from the CLI.
        """
        cmd = config['cli_command']
        # aliases
        if cmd[0] in ['mod', 'module', 'modules']:
            cmd[0] = 'modules'

        # allowed cli commands
        if cmd[:2] in (['modules', 'list'], ['modules', 'details']):
            docstrings.show_modules(config, cmd[1:])
        # docstring formatting and checking
        elif cmd[:2] in (['docstring', 'check'], ['docstring', 'update']):
            if cmd[1] == 'check':
                show_diff = len(cmd) > 2 and cmd[2] == 'diff'
                if show_diff:
                    mods = cmd[3:]
                else:
                    mods = cmd[2:]
                docstrings.check_docstrings(show_diff, config, mods)
            if cmd[1] == 'update':
                if len(cmd) < 3:
                    print_stderr('Error: you must specify what to update')
                    sys.exit(1)

                if cmd[2] == 'modules':
                    docstrings.update_docstrings()
                else:
                    docstrings.update_readme_for_modules(cmd[2:])
        elif cmd[:2] in (['modules', 'enable'], ['modules', 'disable']):
            # TODO: to be implemented
            pass
        else:
            print_stderr('Error: unknown command')
            sys.exit(1)<|MERGE_RESOLUTION|>--- conflicted
+++ resolved
@@ -970,15 +970,9 @@
         # items in the bar
         output = [None] * len(py3_config['order'])
 
-<<<<<<< HEAD
-=======
-        interval = self.config['interval']
-        last_sec = 0
-
         write = sys.__stdout__.write
         flush = sys.__stdout__.flush
 
->>>>>>> 291684f2
         # start our output
         header = {
             'version': 1,
