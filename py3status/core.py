from __future__ import print_function

import argparse
import os
import sys
from collections import deque

from json import dumps
from signal import signal
from signal import SIGTERM, SIGUSR1, SIGUSR2, SIGCONT
from subprocess import Popen
from subprocess import call
from threading import Event
from time import sleep, time
from syslog import syslog, LOG_ERR, LOG_INFO, LOG_WARNING
from traceback import extract_tb

import py3status.docstrings as docstrings
from py3status.events import Events
from py3status.helpers import print_line, print_stderr
from py3status.i3status import I3status
from py3status.module import Module
from py3status.profiling import profile

LOG_LEVELS = {'error': LOG_ERR, 'warning': LOG_WARNING, 'info': LOG_INFO, }

DBUS_LEVELS = {'error': 'critical', 'warning': 'normal', 'info': 'low', }

PY3_COLOR_GOOD = 1
PY3_COLOR_BAD = 2

COLOR_MAPPINGS = {
    'color_good': PY3_COLOR_GOOD,
    'color_bad': PY3_COLOR_BAD,
    'color': None,
}

CONFIG_SPECIAL_SECTIONS = [
    'order',
    'general',
    'i3s_modules',
    'on_click',
    '.group_extras',
    '.module_groups',
    'py3_modules',
]


class Py3statusWrapper():
    """
    This is the py3status wrapper.
    """

    def __init__(self):
        """
        Useful variables we'll need.
        """
        self.config = {}
        self.i3bar_running = True
        self.last_refresh_ts = time()
        self.lock = Event()
        self.modules = {}
        self.output_modules = {}
        self.py3_modules = []
        self.queue = deque()

    def get_config(self):
        """
        Create the py3status based on command line options we received.
        """
        # get home path
        home_path = os.path.expanduser('~')

        # defaults
        config = {
            'cache_timeout': 60,
            'include_paths': ['{}/.i3/py3status/'.format(home_path)],
            'interval': 1,
            'minimum_interval': 0.1,  # minimum module update interval
            'dbus_notify': False,
        }

        # package version
        try:
            import pkg_resources
            version = pkg_resources.get_distribution('py3status').version
        except:
            version = 'unknown'
        config['version'] = version

        # i3status config file default detection
        # respect i3status' file detection order wrt issue #43
        i3status_config_file_candidates = [
            '{}/.i3status.conf'.format(home_path),
            '{}/.config/i3status/config'.format(os.environ.get(
                'XDG_CONFIG_HOME', home_path)), '/etc/i3status.conf',
            '{}/i3status/config'.format(os.environ.get('XDG_CONFIG_DIRS',
                                                       '/etc/xdg'))
        ]
        for fn in i3status_config_file_candidates:
            if os.path.isfile(fn):
                i3status_config_file_default = fn
                break
        else:
            # if none of the default files exists, we will default
            # to ~/.i3/i3status.conf
            i3status_config_file_default = '{}/.i3/i3status.conf'.format(
                home_path)

        # command line options
        parser = argparse.ArgumentParser(
            description='The agile, python-powered, i3status wrapper')
        parser = argparse.ArgumentParser(add_help=True)
        parser.add_argument('-c',
                            '--config',
                            action="store",
                            dest="i3status_conf",
                            type=str,
                            default=i3status_config_file_default,
                            help="path to i3status config file")
        parser.add_argument('-d',
                            '--debug',
                            action="store_true",
                            help="be verbose in syslog")
        parser.add_argument('-b',
                            '--dbus-notify',
                            action="store_true",
                            default=False,
                            dest="dbus_notify",
                            help="use notify-send to send user notifications")
        parser.add_argument('-i',
                            '--include',
                            action="append",
                            dest="include_paths",
                            help="""include user-written modules from those
                            directories (default ~/.i3/py3status)""")
        parser.add_argument('-n',
                            '--interval',
                            action="store",
                            dest="interval",
                            type=float,
                            default=config['interval'],
                            help="update interval in seconds (default 1 sec)")
        parser.add_argument('-s',
                            '--standalone',
                            action="store_true",
                            help="standalone mode, do not use i3status")
        parser.add_argument('-t',
                            '--timeout',
                            action="store",
                            dest="cache_timeout",
                            type=int,
                            default=config['cache_timeout'],
                            help="""default injection cache timeout in seconds
                            (default 60 sec)""")
        parser.add_argument('-v',
                            '--version',
                            action="store_true",
                            help="""show py3status version and exit""")
        parser.add_argument('cli_command', nargs='*', help=argparse.SUPPRESS)

        options = parser.parse_args()

        if options.cli_command:
            config['cli_command'] = options.cli_command

        # only asked for version
        if options.version:
            from platform import python_version
            print('py3status version {} (python {})'.format(config['version'],
                                                            python_version()))
            sys.exit(0)

        # override configuration and helper variables
        config['cache_timeout'] = options.cache_timeout
        config['debug'] = options.debug
        config['dbus_notify'] = options.dbus_notify
        if options.include_paths:
            config['include_paths'] = options.include_paths
        config['interval'] = int(options.interval)
        config['standalone'] = options.standalone
        config['i3status_config_path'] = options.i3status_conf

        # all done
        return config

    def get_user_modules(self):
        """
        Search configured include directories for user provided modules.

        user_modules: {
            'weather_yahoo': ('~/i3/py3status/', 'weather_yahoo.py')
        }
        """
        user_modules = {}
        for include_path in sorted(self.config['include_paths']):
            include_path = os.path.abspath(include_path) + '/'
            if not os.path.isdir(include_path):
                continue
            for f_name in sorted(os.listdir(include_path)):
                if not f_name.endswith('.py'):
                    continue
                module_name = f_name[:-3]
                user_modules[module_name] = (include_path, f_name)
        return user_modules

    def get_user_configured_modules(self):
        """
        Get a dict of all available and configured py3status modules
        in the user's i3status.conf.
        """
        user_modules = {}
        if not self.py3_modules:
            return user_modules
        for module_name, module_info in self.get_user_modules().items():
            for module in self.py3_modules:
                if module_name == module.split(' ')[0]:
                    include_path, f_name = module_info
                    user_modules[module_name] = (include_path, f_name)
        return user_modules

    def load_modules(self, modules_list, user_modules):
        """
        Load the given modules from the list (contains instance name) with
        respect to the user provided modules dict.

        modules_list: ['weather_yahoo paris', 'net_rate']
        user_modules: {
            'weather_yahoo': ('/etc/py3status.d/', 'weather_yahoo.py')
        }
        """
        for module in modules_list:
            # ignore already provided modules (prevents double inclusion)
            if module in self.modules:
                continue
            try:
                my_m = Module(module, user_modules, self)
                # only start and handle modules with available methods
                if my_m.methods:
                    my_m.start()
                    self.modules[module] = my_m
                elif self.config['debug']:
                    syslog(LOG_INFO,
                           'ignoring module "{}" (no methods found)'.format(
                               module))
            except Exception:
                err = sys.exc_info()[1]
                msg = 'Loading module "{}" failed ({}).'.format(module, err)
                self.notify_user(msg, level='warning')

    def setup(self):
        """
        Setup py3status and spawn i3status/events/modules threads.
        """
        # set the Event lock
        self.lock.set()

        # SIGUSR2 will be recieced from i3bar indicating that all output should
        # stop and we should consider py3status suspended.  It is however
        # important that any processes using i3 ipc should continue to recieve
        # those events otherwise it can lead to a stall in i3.
        signal(SIGUSR2, self.i3bar_stop)
        # SIGCONT indicates output should be resumed.
        signal(SIGCONT, self.i3bar_start)

        # setup configuration
        self.config = self.get_config()

        if self.config.get('cli_command'):
            self.handle_cli_command(self.config)
            sys.exit()

        if self.config['debug']:
            syslog(LOG_INFO,
                   'py3status started with config {}'.format(self.config))

        # setup i3status thread
        self.i3status_thread = I3status(self)

        # If standalone or no i3status modules then use the mock i3status
        # else start i3status thread.
        i3s_modules = self.i3status_thread.config['i3s_modules']
        if self.config['standalone'] or not i3s_modules:
            self.i3status_thread.mock()
            i3s_mode = 'mocked'
        else:
            self.i3status_thread.start()
            while not self.i3status_thread.ready:
                if not self.i3status_thread.is_alive():
                    err = self.i3status_thread.error
                    raise IOError(err)
                sleep(0.1)
            i3s_mode = 'started'
        if self.config['debug']:
            syslog(LOG_INFO, 'i3status thread {} with config {}'.format(
                i3s_mode,
                self.i3status_thread.config))

        # setup input events thread
        self.events_thread = Events(self)
        self.events_thread.start()
        if self.config['debug']:
            syslog(LOG_INFO, 'events thread started')

        # suppress modules' ouput wrt issue #20
        if not self.config['debug']:
            sys.stdout = open('/dev/null', 'w')
            sys.stderr = open('/dev/null', 'w')

        # get the list of py3status configured modules
        self.py3_modules = self.i3status_thread.config['py3_modules']

        # get a dict of all user provided modules
        user_modules = self.get_user_configured_modules()
        if self.config['debug']:
            syslog(LOG_INFO, 'user_modules={}'.format(user_modules))

        if self.py3_modules:
            # load and spawn i3status.conf configured modules threads
            self.load_modules(self.py3_modules, user_modules)

    def notify_user(self, msg, level='error'):
        """
        Display notification to user via i3-nagbar or send-notify
        We also make sure to log anything to keep trace of it.

        NOTE: Message should end with a '.' for consistency.
        """
        dbus = self.config.get('dbus_notify')
        if not dbus:
            msg = 'py3status: {}'.format(msg)
        if level != 'info':
            msg += ' Please try to fix this and reload i3wm (Mod+Shift+R)'
        try:
            log_level = LOG_LEVELS.get(level, LOG_ERR)
            syslog(log_level, msg)
            if dbus:
                # fix any html entities
                msg = msg.replace('&', '&amp;')
                msg = msg.replace('<', '&lt;')
                msg = msg.replace('>', '&gt;')
                cmd = ['notify-send', '-u', DBUS_LEVELS.get(level, 'normal'),
                       '-t', '10000', 'py3status', msg]
            else:
                cmd = ['i3-nagbar', '-m', msg, '-t', level]
            Popen(cmd,
                  stdout=open('/dev/null', 'w'),
                  stderr=open('/dev/null', 'w'))
        except:
            pass

    def stop(self):
        """
        Clear the Event lock, this will break all threads' loops.
        """
        try:
            self.lock.clear()
            if self.config['debug']:
                syslog(LOG_INFO, 'lock cleared, exiting')
            # run kill() method on all py3status modules
            for module in self.modules.values():
                module.kill()
            self.i3status_thread.cleanup_tmpfile()
        except:
            pass

    def sig_handler(self, signum, frame):
        """
        SIGUSR1 was received, the user asks for an immediate refresh of the bar
        so we force i3status to refresh by sending it a SIGUSR1
        and we clear all py3status modules' cache.

        To prevent abuse, we rate limit this function to 100ms.
        """
        if time() > (self.last_refresh_ts + 0.1):
            syslog(LOG_INFO, 'received USR1, forcing refresh')

            # send SIGUSR1 to i3status
            call(['killall', '-s', 'USR1', 'i3status'])

            # clear the cache of all modules
            self.clear_modules_cache()

            # reset the refresh timestamp
            self.last_refresh_ts = time()
        else:
            syslog(LOG_INFO,
                   'received USR1 but rate limit is in effect, calm down')

    def clear_modules_cache(self):
        """
        For every module, reset the 'cached_until' of all its methods.
        """
        for module in self.modules.values():
            module.force_update()

    def terminate(self, signum, frame):
        """
        Received request to terminate (SIGTERM), exit nicely.
        """
        raise KeyboardInterrupt()

    def notify_update(self, update):
        """
        Name or list of names of modules that have updated.
        """
        if not isinstance(update, list):
            update = [update]
        self.queue.extend(update)

        # find groups that use the modules updated
        module_groups = self.i3status_thread.config['.module_groups']
        groups_to_update = set()
        for item in update:
            if item in module_groups:
                groups_to_update.update(set(module_groups[item]))
        # force groups to update
        for group in groups_to_update:
            group_module = self.output_modules.get(group)
            if group_module:
                group_module['module'].force_update()

    def report_exception(self, msg, notify_user=True):
        """
        Report details of an exception to the user.
        This should only be called within an except: block Details of the
        exception are reported eg filename, line number and exception type.

        Because stack trace information outside of py3status or it's modules is
        not helpful in actually finding and fixing the error, we try to locate
        the first place that the exception affected our code.

        NOTE: msg should not end in a '.' for consistency.
        """
        # Get list of paths that our stack trace should be found in.
        py3_paths = [os.path.dirname(__file__)]
        user_paths = self.config['include_paths']
        py3_paths += [os.path.abspath(path) + '/' for path in user_paths]

        try:
            # We need to make sure to delete tb even if things go wrong.
            exc_type, exc_obj, tb = sys.exc_info()
            stack = extract_tb(tb)
            # Find first relevant trace in the stack.
            # it should be in py3status or one of it's modules.
            found = False
            for item in reversed(stack):
                filename = item[0]
                for path in py3_paths:
                    if filename.startswith(path):
                        # Found a good trace
                        filename = os.path.basename(item[0])
                        line_no = item[1]
                        found = True
                        break
                if found:
                    break
            # all done!  create our message.
            msg = '{} ({}) {} line {}.'.format(
                msg, exc_type.__name__, filename, line_no)
        except:
            # something went wrong report what we can.
            msg = '{}.'.format(msg)
        finally:
            # delete tb!
            del tb
        # log the exception and notify user
        syslog(LOG_WARNING, msg)
        if notify_user:
            self.notify_user(msg, level='error')

    def create_output_modules(self):
        """
        Setup our output modules to allow easy updating of py3modules and
        i3status modules allows the same module to be used multiple times.
        """
        config = self.i3status_thread.config
        i3modules = self.i3status_thread.i3modules
        output_modules = {}
        # position in the bar of the modules
        positions = {}
        for index, name in enumerate(config['order']):
            if name not in positions:
                positions[name] = []
            positions[name].append(index)

        # py3status modules
        for name in self.modules:
            if name not in output_modules:
                output_modules[name] = {}
                output_modules[name]['position'] = positions.get(name, [])
                output_modules[name]['module'] = self.modules[name]
                output_modules[name]['type'] = 'py3status'
        # i3status modules
        for name in i3modules:
            if name not in output_modules:
                output_modules[name] = {}
                output_modules[name]['position'] = positions.get(name, [])
                output_modules[name]['module'] = i3modules[name]
                output_modules[name]['type'] = 'i3status'

        self.output_modules = output_modules

<<<<<<< HEAD
    def create_mappings(self, config):
        """
        Create any mappings needed for global substitutions eg. colors
        """
        mappings = {}
        for name, cfg in config.items():
            # Ignore special config sections.
            if name in CONFIG_SPECIAL_SECTIONS:
                continue
            mapping = {}
            for key in COLOR_MAPPINGS.keys():
                # Get the value from section config or general.
                color = cfg.get(key, config['general'].get(key))
                if color:
                    mapping[COLOR_MAPPINGS[key]] = color
            mappings[name] = mapping
        # Store mappings for later use.
        self.mappings_color = mappings

    def process_module_output(self, outputs):
        """
        Process the output for a module and return a json string representing it.
        Color processing occurs here.
        """
        for output in outputs:
            # Get the module name from the output.
            module_name = '{} {}'.format(
                output['name'], output.get('instance', '')
            ).strip()
            # Color: substitute the config defined color and replace
            # py3.COLOR_GOOD etc using our color mappings.
            color = output.get('color')
            mapping = self.mappings_color.get(module_name, {})
            mapped_color = mapping.get(color, color)
            if mapped_color:
                output['color'] = mapped_color
        # Create the json string output.
        return ','.join([dumps(x) for x in outputs])
=======
    def i3bar_stop(self, signum, frame):
        self.i3bar_running = False
        # i3status should be stopped
        self.i3status_thread.suspend_i3status()

    def i3bar_start(self, signum, frame):
        self.i3bar_running = True
>>>>>>> 0ef41707

    @profile
    def run(self):
        """
        Main py3status loop, continuously read from i3status and modules
        and output it to i3bar for displaying.
        """
        # SIGUSR1 forces a refresh of the bar both for py3status and i3status,
        # this mimics the USR1 signal handling of i3status (see man i3status)
        signal(SIGUSR1, self.sig_handler)
        signal(SIGTERM, self.terminate)

        # initialize usage variables
        i3status_thread = self.i3status_thread
        config = i3status_thread.config
        self.create_output_modules()

        # prepare the color mappings
        self.create_mappings(config)

        # update queue populate with all py3modules
        self.queue.extend(self.modules)

        # this will be our output set to the correct length for the number of
        # items in the bar
        output = [None] * len(config['order'])

        interval = self.config['interval']
        last_sec = 0

        # main loop
        while True:
            while not self.i3bar_running:
                sleep(0.1)

            sec = int(time())

            # only check everything is good each second
            if sec > last_sec:
                last_sec = sec

                # check i3status thread
                if not i3status_thread.is_alive():
                    err = i3status_thread.error
                    if not err:
                        err = 'I3status died horribly.'
                    self.notify_user(err)
                    break

                # check events thread
                if not self.events_thread.is_alive():
                    # don't spam the user with i3-nagbar warnings
                    if not hasattr(self.events_thread, 'nagged'):
                        self.events_thread.nagged = True
                        err = 'Events thread died, click events are disabled.'
                        self.notify_user(err, level='warning')

                # update i3status time/tztime items
                if interval == 0 or sec % interval == 0:
                    i3status_thread.update_times()

            # check if an update is needed
            if self.queue:
                while (len(self.queue)):
                    module_name = self.queue.popleft()
                    module = self.output_modules[module_name]
                    for index in module['position']:
                        # store the output as json
                        out = module['module'].get_latest()
                        output[index] = self.process_module_output(out)

                prefix = i3status_thread.last_prefix
                # build output string
                out = ','.join([x for x in output if x])
                # dump the line to stdout
                print_line('{}[{}]'.format(prefix, out))

            # sleep a bit before doing this again to avoid killing the CPU
            sleep(0.1)

    def handle_cli_command(self, config):
        """Handle a command from the CLI.
        """
        cmd = config['cli_command']
        # aliases
        if cmd[0] in ['mod', 'module', 'modules']:
            cmd[0] = 'modules'

        # allowed cli commands
        if cmd[:2] in (['modules', 'list'], ['modules', 'details']):
            docstrings.show_modules(config, cmd[1:])
        # docstring formatting and checking
        elif cmd[:2] in (['docstring', 'check'], ['docstring', 'update']):
            if cmd[1] == 'check':
                show_diff = len(cmd) > 2 and cmd[2] == 'diff'
                docstrings.check_docstrings(show_diff, config)
            if cmd[1] == 'update':
                if len(cmd) < 3:
                    print_stderr('Error: you must specify what to update')
                    sys.exit(1)

                if cmd[2] == 'modules':
                    docstrings.update_docstrings()
                else:
                    docstrings.update_readme_for_modules(cmd[2:])
        elif cmd[:2] in (['modules', 'enable'], ['modules', 'disable']):
            # TODO: to be implemented
            pass
        else:
            print_stderr('Error: unknown command')
            sys.exit(1)<|MERGE_RESOLUTION|>--- conflicted
+++ resolved
@@ -15,6 +15,7 @@
 from syslog import syslog, LOG_ERR, LOG_INFO, LOG_WARNING
 from traceback import extract_tb
 
+import py3status.py3 as py3
 import py3status.docstrings as docstrings
 from py3status.events import Events
 from py3status.helpers import print_line, print_stderr
@@ -25,15 +26,6 @@
 LOG_LEVELS = {'error': LOG_ERR, 'warning': LOG_WARNING, 'info': LOG_INFO, }
 
 DBUS_LEVELS = {'error': 'critical', 'warning': 'normal', 'info': 'low', }
-
-PY3_COLOR_GOOD = 1
-PY3_COLOR_BAD = 2
-
-COLOR_MAPPINGS = {
-    'color_good': PY3_COLOR_GOOD,
-    'color_bad': PY3_COLOR_BAD,
-    'color': None,
-}
 
 CONFIG_SPECIAL_SECTIONS = [
     'order',
@@ -501,7 +493,6 @@
 
         self.output_modules = output_modules
 
-<<<<<<< HEAD
     def create_mappings(self, config):
         """
         Create any mappings needed for global substitutions eg. colors
@@ -512,11 +503,11 @@
             if name in CONFIG_SPECIAL_SECTIONS:
                 continue
             mapping = {}
-            for key in COLOR_MAPPINGS.keys():
+            for key in py3.COLOR_MAPPINGS.keys():
                 # Get the value from section config or general.
                 color = cfg.get(key, config['general'].get(key))
                 if color:
-                    mapping[COLOR_MAPPINGS[key]] = color
+                    mapping[py3.COLOR_MAPPINGS[key]] = color
             mappings[name] = mapping
         # Store mappings for later use.
         self.mappings_color = mappings
@@ -540,7 +531,7 @@
                 output['color'] = mapped_color
         # Create the json string output.
         return ','.join([dumps(x) for x in outputs])
-=======
+
     def i3bar_stop(self, signum, frame):
         self.i3bar_running = False
         # i3status should be stopped
@@ -548,7 +539,6 @@
 
     def i3bar_start(self, signum, frame):
         self.i3bar_running = True
->>>>>>> 0ef41707
 
     @profile
     def run(self):
